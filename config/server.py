--- conflicted
+++ resolved
@@ -26,16 +26,7 @@
                        "journaled so that these collections can be later "
                        "checked for integrity.")
 
-<<<<<<< HEAD
-config_lib.DEFINE_integer("Worker.queue_shards", 1,
-=======
-config_lib.DEFINE_integer("Worker.worker_process_count", 1,
-                          "Number of worker processes to run. Each worker can "
-                          "only use a single CPU, so scaling this up on "
-                          "multiprocessor systems may make sense.")
-
 config_lib.DEFINE_integer("Worker.queue_shards", 5,
->>>>>>> d94c249e
                           "Queue notifications will be sharded across "
                           "this number of datastore subjects.")
 
