--- conflicted
+++ resolved
@@ -593,21 +593,12 @@
                                  timestamp=timestamp, limit=remaining_limit)
 
       if values:
-<<<<<<< HEAD
-        result[subject] = values
-        if limit:
-          limit -= len(values)
-
-      if limit is not None and limit <= 0:
-          break
-=======
         if limit:
           if len(values) >= remaining_limit:
             result[subject] = values[:remaining_limit]
             return result.iteritems()
           remaining_limit -= len(values)
         result[subject] = values
->>>>>>> 4ce87003
 
     return result.iteritems()
 
@@ -631,16 +622,8 @@
     self.security_manager.CheckDataStoreAccess(
         token, [subject], self.GetRequiredResolveAccess(attribute_regex))
 
-<<<<<<< HEAD
     if isinstance(predicate_regex, str):
       predicate_regex = [predicate_regex]
-=======
-    if limit and limit == 0:
-      return []
-
-    if isinstance(attribute_regex, str):
-      attribute_regex = [attribute_regex]
->>>>>>> 4ce87003
 
     start, end = self._GetStartEndTimestamp(timestamp)
 
@@ -670,15 +653,9 @@
 
       return results
 
-<<<<<<< HEAD
-  def ResolveMulti(self, subject, predicates, token=None,
-                   timestamp=None):
-    """Resolve all predicates for a subject matching a regex."""
-=======
   def ResolveMulti(self, subject, attributes, timestamp=None,
                    limit=None, token=None):
     """Resolve multiple attributes for a subject."""
->>>>>>> 4ce87003
     self.security_manager.CheckDataStoreAccess(
         token, [subject], self.GetRequiredResolveAccess(attributes))
 
@@ -693,15 +670,6 @@
           ret = sqlite_connection.GetNewestValue(subject, attribute)
           if ret:
             value, ts = ret
-<<<<<<< HEAD
-            value = self._Decode(predicate, value)
-            results.append((predicate, value, ts))
-        else:
-          values = sqlite_connection.GetValues(subject, predicate, start, end)
-          for value, ts in values:
-            value = self._Decode(predicate, value)
-            results.append((predicate, value, ts))
-=======
             value = self._Decode(attribute, value)
             results.append((attribute, value, ts))
             if limit and len(results) >= limit:
@@ -717,8 +685,7 @@
             results.append((attribute, value, ts))
         if limit and len(results) >= limit:
           break
->>>>>>> 4ce87003
-
+1
     return results
 
   def DumpDatabase(self, token=None):
